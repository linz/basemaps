--- conflicted
+++ resolved
@@ -47,8 +47,6 @@
     const table = opts.config.slice('dynamodb://'.length);
     logger.info({ path: opts.config, table, mode: 'dynamo' }, 'Starting Server');
     Config.setConfigProvider(new ConfigProviderDynamo(table));
-<<<<<<< HEAD
-=======
   } else if (opts.config.startsWith(Config.ConfigBundle.prefix)) {
     // Load Bundled config by dynamo refference
     const cb = await Config.ConfigBundle.get(opts.config);
@@ -57,16 +55,12 @@
     const mem = ConfigProviderMemory.fromJson(configJson);
     mem.createVirtualTileSets();
     Config.setConfigProvider(mem);
->>>>>>> 052f45c3
   } else if (opts.config.endsWith('.json') || opts.config.endsWith('.json.gz')) {
     // Bundled config
     logger.info({ path: opts.config, mode: 'config:bundle' }, 'Starting Server');
     const configJson = await fsa.readJson<ConfigBundled>(opts.config);
     const mem = ConfigProviderMemory.fromJson(configJson);
-<<<<<<< HEAD
-=======
     mem.createVirtualTileSets();
->>>>>>> 052f45c3
     Config.setConfigProvider(mem);
   } else {
     const mem = await ConfigJson.fromPath(opts.config, logger);
