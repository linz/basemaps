--- conflicted
+++ resolved
@@ -47,21 +47,14 @@
     "@basemaps/landing": "^6.26.0"
   },
   "dependencies": {
-<<<<<<< HEAD
     "sharp": "^0.29.3"
   },
   "devDependencies": {
-    "@basemaps/config": "^6.26.0",
-    "@basemaps/geo": "^6.26.0",
-    "@basemaps/lambda-tiler": "^6.26.0",
-    "@basemaps/shared": "^6.26.0",
-=======
     "@basemaps/config": "^6.27.0",
     "@basemaps/geo": "^6.26.0",
     "@basemaps/lambda-tiler": "^6.27.0",
     "@basemaps/landing": "^6.27.0",
     "@basemaps/shared": "^6.27.0",
->>>>>>> c6aa61c2
     "@fastify/static": "^5.0.2",
     "fastify": "^3.27.4",
     "pretty-json-log": "^1.0.0"
