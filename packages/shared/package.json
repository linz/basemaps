{
  "name": "@basemaps/shared",
  "version": "6.21.0",
  "private": false,
  "repository": {
    "type": "git",
    "url": "https://github.com/linz/basemaps.git",
    "directory": "packages/shared"
  },
  "author": {
    "name": "Land Information New Zealand",
    "url": "https://linz.govt.nz",
    "organization": true
  },
  "type": "module",
  "engines": {
    "node": "^12.20.0 || ^14.13.1 || >=16.0.0"
  },
  "license": "MIT",
  "main": "./build/index.js",
  "types": "./build/index.d.ts",
  "scripts": {
    "test": "ospec --globs 'build/**/*.test.js'"
  },
  "dependencies": {
<<<<<<< HEAD
    "@basemaps/config": "^6.18.0",
    "@basemaps/geo": "^6.10.0",
    "@basemaps/tiler": "^6.20.0",
    "@chunkd/source-aws-v2": "^8.1.0",
=======
    "@basemaps/config": "^6.21.0",
    "@basemaps/geo": "^6.21.0",
    "@basemaps/tiler": "^6.21.0",
    "@chunkd/source-aws-v2": "^8.0.3",
>>>>>>> d5753218
    "@linzjs/geojson": "^6.10.0",
    "@linzjs/metrics": "^6.11.0",
    "@linzjs/s3fs": "^6.9.1",
    "aws-sdk": "^2.890.0",
    "base-x": "^3.0.7",
    "pino": "^7.5.0",
    "proj4": "^2.6.2",
    "sax": "^1.2.4",
    "source-map-support": "^0.5.19",
    "ulid": "^2.3.0"
  },
  "devDependencies": {
    "@types/aws-lambda": "^8.10.75",
    "@types/geojson": "^7946.0.7",
    "@types/proj4": "^2.5.0",
    "@types/sax": "^1.2.1"
  },
  "publishConfig": {
    "access": "public"
  },
  "files": [
    "build/"
  ]
}<|MERGE_RESOLUTION|>--- conflicted
+++ resolved
@@ -23,17 +23,10 @@
     "test": "ospec --globs 'build/**/*.test.js'"
   },
   "dependencies": {
-<<<<<<< HEAD
-    "@basemaps/config": "^6.18.0",
-    "@basemaps/geo": "^6.10.0",
-    "@basemaps/tiler": "^6.20.0",
-    "@chunkd/source-aws-v2": "^8.1.0",
-=======
     "@basemaps/config": "^6.21.0",
     "@basemaps/geo": "^6.21.0",
     "@basemaps/tiler": "^6.21.0",
-    "@chunkd/source-aws-v2": "^8.0.3",
->>>>>>> d5753218
+    "@chunkd/source-aws-v2": "^8.1.0",
     "@linzjs/geojson": "^6.10.0",
     "@linzjs/metrics": "^6.11.0",
     "@linzjs/s3fs": "^6.9.1",
