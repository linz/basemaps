import { TileMatrixSets } from '@basemaps/geo';
import { fsa, isArgo, LogType, Url, UrlArrayJsonFile, urlToString } from '@basemaps/shared';
import { CliId, CliInfo } from '@basemaps/shared/build/cli/info.js';
import { getLogger, logArguments } from '@basemaps/shared/build/cli/log.js';
import { command, option, optional, string } from 'cmd-ts';
import { mkdir } from 'fs/promises';
import path, { basename, dirname } from 'path';
import { createGzip } from 'zlib';

import { createStacFiles } from '../stac.js';
import { toTarIndex } from '../transform/covt.js';
import { toTarTiles } from '../transform/mbtiles.to.ttiles.js';
import { tileJoin } from '../transform/tippecanoe.js';

async function download(filePaths: URL[], outputPath: string, logger: LogType): Promise<URL[]> {
  const paths: URL[] = [];
  for (const file of filePaths) {
    if (file.protocol === 'file:') {
      paths.push(file);
    } else {
      const fileName = basename(file.pathname);
      if (fileName == null) throw new Error(`Unsupported source pathname ${file.pathname}`);
      const localFile = fsa.toUrl(`${outputPath}/downloads/${fileName}`);
      if (await fsa.exists(localFile)) {
        logger.info({ file: file, localFile, fileName }, 'Download:FileExists');
      } else {
        const stats = await fsa.head(file);
        logger.info({ file: file, localFile, fileName, size: stats?.size }, 'Download:Start');
        const stream = fsa.readStream(file);
        await fsa.write(localFile, stream);
        logger.info({ file: file, localFile, fileName }, 'Download:End');
      }
      paths.push(localFile);
    }
  }
  return paths;
}

/**
 * Upload output file into s3 bucket
 *
 */
async function upload(file: URL, bucketPath: URL, logger: LogType): Promise<URL> {
  logger.info({ file: file.href }, 'Load:Start');
  let filename = basename(file.pathname);
  let stream = fsa.readStream(file);

  // gzip index file
  if (filename.endsWith('index')) {
    filename = `${filename}.gz`;
    stream = stream.pipe(createGzip());
  }

  // Upload to s3 or copy to local
  let path = new URL(`topographic/${CliId}/${filename}`, bucketPath);
  logger.info({ file: file, path: path }, 'Load:Path');
  if (path.protocol === 'file:') await mkdir(dirname(path.pathname), { recursive: true });
  if (filename.endsWith('catalog.json')) path = new URL(filename, bucketPath); // Upload catalog to root directory
  await fsa.write(path, stream);
  logger.info({ file: file, path: path }, 'Load:Finish');
  return path;
}

export const JoinArgs = {
  ...logArguments,
  fromFile: option({
    type: UrlArrayJsonFile,
    long: 'from-file',
    description: 'Path to JSON file containing array of paths to mbtiles.',
  }),
  filename: option({
    type: string,
    long: 'filename',
    description: 'Output filename default topographic',
    defaultValue: () => 'topographic-v2',
    defaultValueIsSerializable: true,
  }),
  tileMatrix: option({
    type: string,
    long: 'tile-matrix',
    description: `Output TileMatrix to use WebMercatorQuad or NZTM2000Quad`,
    defaultValue: () => 'WebMercatorQuad',
    defaultValueIsSerializable: true,
  }),
  title: option({
    type: string,
    long: 'title',
    description: 'Title for the output etl data in the STAC file',
    defaultValue: () => 'Topographic V2',
    defaultValueIsSerializable: true,
  }),
  target: option({
    type: optional(Url),
    long: 'target',
    description: 'Path of target location to upload the processed file, could be local or s3',
  }),
};

export const JoinCommand = command({
  name: 'join',
  version: CliInfo.version,
  description: 'Join vector mbtiles',
  args: JoinArgs,
  async handler(args) {
    const logger = getLogger(this, args, 'cli-vector');
    const outputPath = path.resolve('tmp/join/');
    await mkdir(outputPath, { recursive: true });
    const tileMatrix = TileMatrixSets.find(args.tileMatrix);
    if (tileMatrix == null) throw new Error(`Tile matrix ${args.tileMatrix} is not supported`);
    const bucketPath = new URL(`vector/${tileMatrix.projection.code}/`, args.target ?? outputPath);
    const filePaths = await download(args.fromFile, outputPath, logger);

    const outputMbtiles = path.join(outputPath, `${args.filename}.mbtiles`);
    logger.info({ files: filePaths.length, outputMbtiles }, 'JoinMbtiles: Start');
    await tileJoin(filePaths, outputMbtiles, logger);
    logger.info({ files: filePaths.length, outputMbtiles }, 'JoinMbtiles: End');

    const outputCotar = path.join(outputPath, `${args.filename}.tar.co`);
    logger.info({ mbtiles: outputMbtiles, outputCotar }, 'ToTartTiles: Start');
    await toTarTiles(outputMbtiles, outputCotar, logger);
    logger.info({ mbtiles: outputMbtiles, outputCotar }, 'ToTartTiles: End');

    const outputIndex = path.join(outputPath, `${args.filename}.tar.index`);
    logger.info({ cotar: outputCotar, outputIndex }, 'toTarIndex: Start');
    await toTarIndex(outputCotar, outputIndex, logger);
    logger.info({ cotar: outputCotar, outputIndex }, 'toTarIndex: End');

    logger.info({ target: bucketPath, tileMatrix: tileMatrix.identifier }, 'CreateStac: Start');
    const stacFiles = await createStacFiles(args.fromFile, bucketPath, args.filename, tileMatrix, args.title, logger);
    logger.info({ cotar: outputCotar, outputIndex }, 'CreateStac: End');

    // Upload output to s3
    logger.info({ target: bucketPath, tileMatrix: tileMatrix.identifier }, 'Upload: Start');
    if (args.target) {
      await upload(fsa.toUrl(outputMbtiles), bucketPath, logger);
      await upload(fsa.toUrl(outputCotar), bucketPath, logger);
      await upload(fsa.toUrl(outputIndex), bucketPath, logger);
      // Upload stac Files
      for (const file of stacFiles) {
        await upload(file, bucketPath, logger);
      }
      logger.info({ target: bucketPath, tileMatrix: tileMatrix.identifier }, 'Upload: End');
    }

    // Write output target for argo tasks to create pull request
    if (isArgo()) {
      const target = new URL(`topographic/${CliId}/${args.filename}.tar.co`, bucketPath);
<<<<<<< HEAD
      await fsa.write(fsa.toUrl('/tmp/target'), urlToString(target));
=======
      await fsa.write(fsa.toUrl('/tmp/target'), JSON.stringify([target]));
      const mbTilesTarget = new URL(`topographic/${CliId}/${args.filename}.mbtiles`, bucketPath);
      await fsa.write(fsa.toUrl('/tmp/mbTilesTarget'), mbTilesTarget.toString());
      const analyseTarget = new URL(`topographic/${CliId}/`, bucketPath);
      await fsa.write(fsa.toUrl('/tmp/analyseTarget'), analyseTarget.toString());
>>>>>>> e721392d
    }
  },
});<|MERGE_RESOLUTION|>--- conflicted
+++ resolved
@@ -145,15 +145,11 @@
     // Write output target for argo tasks to create pull request
     if (isArgo()) {
       const target = new URL(`topographic/${CliId}/${args.filename}.tar.co`, bucketPath);
-<<<<<<< HEAD
-      await fsa.write(fsa.toUrl('/tmp/target'), urlToString(target));
-=======
       await fsa.write(fsa.toUrl('/tmp/target'), JSON.stringify([target]));
       const mbTilesTarget = new URL(`topographic/${CliId}/${args.filename}.mbtiles`, bucketPath);
       await fsa.write(fsa.toUrl('/tmp/mbTilesTarget'), mbTilesTarget.toString());
       const analyseTarget = new URL(`topographic/${CliId}/`, bucketPath);
       await fsa.write(fsa.toUrl('/tmp/analyseTarget'), analyseTarget.toString());
->>>>>>> e721392d
     }
   },
 });