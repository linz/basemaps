--- conflicted
+++ resolved
@@ -36,19 +36,13 @@
     "node": "^12.20.0 || ^14.13.1 || >=16.0.0"
   },
   "devDependencies": {
-<<<<<<< HEAD
-    "@basemaps/config": "^7.16.0",
-    "@basemaps/geo": "^7.16.0",
-    "@basemaps/shared": "^7.16.0",
+    "@basemaps/config": "^8.1.0",
+    "@basemaps/geo": "^8.0.0",
+    "@basemaps/shared": "^8.1.0",
     "@types/geojson": "^7946.0.16",
     "@types/mapbox__geojson-area": "^0.2.6",
     "@types/p-limit": "^2.1.0",
     "@types/polylabel": "^1.1.3",
-=======
-    "@basemaps/config": "^8.1.0",
-    "@basemaps/shared": "^8.1.0",
-    "@types/node-fetch": "^2.6.12",
->>>>>>> 61e2b5c7
     "cmd-ts": "^0.12.1",
     "stac-ts": "^1.0.0"
   },
