{
  "name": "@basemaps/landing",
  "version": "8.6.0",
  "repository": {
    "type": "git",
    "url": "https://github.com/linz/basemaps.git",
    "directory": "packages/landing"
  },
  "author": {
    "name": "Land Information New Zealand",
    "url": "https://linz.govt.nz",
    "organization": true
  },
  "type": "module",
  "engines": {
    "node": ">=16.0.0"
  },
  "license": "MIT",
  "main": "./build/index.js",
  "types": "./build/index.d.ts",
  "scripts": {
    "test": "node --test",
    "start": "TILE_HOST=${TILE_HOST:-https://dev.basemaps.linz.govt.nz} nodemon ../../scripts/bundle.mjs -e 'ts tsx html css' -i 'dist/*' -- package.json",
    "bundle": "../../scripts/bundle.mjs package.json",
    "deploy:deploy": "node scripts/deploy.mjs"
  },
  "browserslist": [
    "last 2 Chrome versions"
  ],
  "devDependencies": {
    "@basemaps/attribution": "^8.3.0",
    "@basemaps/cli-config": "^8.6.0",
    "@basemaps/config": "^8.6.0",
    "@basemaps/geo": "^8.3.0",
<<<<<<< HEAD
    "@basemaps/shared": "^8.5.0",
=======
    "@basemaps/infra": "^8.6.0",
    "@basemaps/shared": "^8.6.0",
>>>>>>> 2b42fa7a
    "@linzjs/geojson": "^8.0.0",
    "@linzjs/lui": "^21.46.0",
    "@servie/events": "^3.0.0",
    "@types/mime-types": "^2.1.4",
    "@types/react-dom": "^18.0.6",
    "@types/react-modal": "^3.16.3",
    "maplibre-gl": "^4.5.0",
    "mime-types": "^2.1.35",
    "react": "^18.2.0",
    "react-dom": "^18.2.0",
    "react-modal": "^3.16.1",
    "ulid": "^2.3.0"
  },
  "publishConfig": {
    "access": "public"
  },
  "files": [
    "dist",
    "build"
  ],
  "bundle": [
    {
      "entry": "../../node_modules/@linzjs/lui/dist/assets/images/nz-govt-logo-rev.svg",
      "outfile": "dist/assets/logo-nz-govt.svg"
    },
    {
      "entry": "../../node_modules/@linzjs/lui/dist/assets/images/linz-motif.svg",
      "outfile": "dist/assets/logo-linz.svg"
    },
    {
      "entry": "../../node_modules/@linzjs/lui/dist/assets/icons/whats_new_updates.svg",
      "outfile": "dist/assets/whats_new_updates.svg"
    },
    {
      "entry": "../../node_modules/@linzjs/lui/dist/assets/icons/clear.svg",
      "outfile": "dist/assets/clear.svg"
    },
    {
      "entry": "../../node_modules/@linzjs/lui/dist/assets/fonts",
      "outfile": "dist/assets/fonts"
    },
    {
      "entry": "static",
      "outfile": "dist"
    },
    {
      "entry": "../attribution/src/attribution.index.ts",
      "outfile": "dist/lib/attribution.js",
      "platform": "browser"
    },
    {
      "entry": "static/examples/index.openlayers.attribution.wmts.3857.html",
      "outdir": "dist/examples",
      "subresourceHash": {
        "$ATTR_FILE": "../lib/attribution.js"
      }
    },
    {
      "entry": "src/index.tsx",
      "env": {
        "GOOGLE_ANALYTICS": null,
        "TILE_HOST": null
      },
      "platform": "browser"
    },
    {
      "entry": "static/index.css",
      "external": [
        "@linzjs/lui/dist/lui.css",
        "maplibre-gl/dist/maplibre-gl.css"
      ]
    },
    {
      "entry": "static/index.html",
      "subresourceHash": {
        "$JS_FILE": "index.js",
        "$CSS_FILE": "index.css"
      }
    }
  ]
}<|MERGE_RESOLUTION|>--- conflicted
+++ resolved
@@ -32,12 +32,7 @@
     "@basemaps/cli-config": "^8.6.0",
     "@basemaps/config": "^8.6.0",
     "@basemaps/geo": "^8.3.0",
-<<<<<<< HEAD
-    "@basemaps/shared": "^8.5.0",
-=======
-    "@basemaps/infra": "^8.6.0",
     "@basemaps/shared": "^8.6.0",
->>>>>>> 2b42fa7a
     "@linzjs/geojson": "^8.0.0",
     "@linzjs/lui": "^21.46.0",
     "@servie/events": "^3.0.0",
