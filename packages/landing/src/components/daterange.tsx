import { Component, ReactNode } from 'react';
import { Config } from '../config.js';

export const MinDate = '1950-01-01T00:00:00.000Z';
export const MaxDate = `${new Date().getFullYear().toString()}-12-31T23:59:59.999Z`;

export interface DateRangeState {
  after?: string;
  before?: string;
}

export class DateRange extends Component {
<<<<<<< HEAD
  state: DateRangeState = { after: minDate, before: maxDate };

  get yearAfter(): string | undefined {
    return this.state.after?.slice(0, 4);
=======
  state: DateRangeState = { after: MinDate, before: MaxDate };
  private _scheduled: number | NodeJS.Timeout | undefined;
  private _raf = 0;

  get yearAfter(): string {
    return Config.map.filter.date.after == null ? MinDate.slice(0, 4) : Config.map.filter.date.after.slice(0, 4);
>>>>>>> d87e8dd1
  }

  get yearBefore(): string {
    return Config.map.filter.date.before == null ? MaxDate.slice(0, 4) : Config.map.filter.date.before.slice(0, 4);
  }

  handleChange = (event: React.ChangeEvent<HTMLInputElement>, id: 'before' | 'after'): void => {
    switch (id) {
      case 'after':
        this.setState({ after: `${event.target.value}-01-01T00:00:00.000Z` });
        break;
      case 'before':
        this.setState({ before: `${event.target.value}-12-31T23:59:59.999Z` });
        break;
    }
    Config.map.setFilterDateRange(this.state.after, this.state.before);
  };

  render(): ReactNode {
    return (
      <div className="date-range">
        <p>After: {this.yearAfter}</p>
        <input
          type="range"
          min={MinDate.slice(0, 4)}
          max={this.yearBefore}
          step="1"
          value={this.yearAfter}
          onChange={(e): void => this.handleChange(e, 'after')}
        ></input>
        <p>Before: {this.yearBefore}</p>
        <input
          type="range"
          min={this.yearAfter}
          max={MaxDate.slice(0, 4)}
          step="1"
          value={this.yearBefore}
          onChange={(e): void => this.handleChange(e, 'before')}
        ></input>
      </div>
    );
  }
}<|MERGE_RESOLUTION|>--- conflicted
+++ resolved
@@ -10,19 +10,10 @@
 }
 
 export class DateRange extends Component {
-<<<<<<< HEAD
   state: DateRangeState = { after: minDate, before: maxDate };
-
-  get yearAfter(): string | undefined {
-    return this.state.after?.slice(0, 4);
-=======
-  state: DateRangeState = { after: MinDate, before: MaxDate };
-  private _scheduled: number | NodeJS.Timeout | undefined;
-  private _raf = 0;
 
   get yearAfter(): string {
     return Config.map.filter.date.after == null ? MinDate.slice(0, 4) : Config.map.filter.date.after.slice(0, 4);
->>>>>>> d87e8dd1
   }
 
   get yearBefore(): string {
