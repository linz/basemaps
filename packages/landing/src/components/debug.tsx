--- conflicted
+++ resolved
@@ -166,11 +166,7 @@
       return (
         <div className="debug__info">
           <label className="debug__label">LINZ Aerial</label>
-<<<<<<< HEAD
           {debugSlider('linz-aerial', this.adjustLinzAerial)}
-=======
-          {debugSlider(this.adjustLinzAerial)}
->>>>>>> b16b9054
         </div>
       );
     }
@@ -268,7 +264,6 @@
     }
   }
 
-<<<<<<< HEAD
   adjustOsm = (e: Event): void => {
     Config.map.setDebug('debug.layer.osm', Number((e.target as HTMLInputElement).value));
   };
@@ -280,14 +275,6 @@
     console.log('AdjustRaster', { rasterId, range });
     // Config.map.setDebug(`debug-layer-${rasterId}`, range);
     if (this.props.map.getSource(rasterId) == null) {
-=======
-  adjustOsm = (e: Event): void => this.adjustRaster('osm', Number((e.target as HTMLInputElement).value));
-  adjustLinzAerial = (e: Event): void => this.adjustRaster('linz-aerial', Number((e.target as HTMLInputElement).value));
-
-  adjustRaster(rasterId: 'osm' | 'linz-aerial', range: number): void {
-    const isSourceAdded = this.props.map.getSource(rasterId);
-    if (isSourceAdded == null) {
->>>>>>> b16b9054
       this.props.map.addSource(rasterId, {
         type: 'raster',
         tiles: [getTileServerUrl(rasterId)],
@@ -295,7 +282,6 @@
       });
     }
 
-<<<<<<< HEAD
     const isLayerMissing = this.props.map.getLayer(rasterId) == null;
     if (range === 0) {
       if (!isLayerMissing) this.props.map.removeLayer(rasterId);
@@ -303,14 +289,6 @@
     }
 
     if (isLayerMissing) {
-=======
-    if (range === 0) {
-      this.props.map.removeLayer(rasterId);
-      return;
-    }
-
-    if (this.props.map.getLayer(rasterId) == null) {
->>>>>>> b16b9054
       this.props.map.addLayer({
         id: rasterId,
         type: 'raster',
@@ -327,15 +305,12 @@
     const target = e.target as HTMLInputElement;
     this.setPurple(target.checked);
   };
-<<<<<<< HEAD
 
   setPurple(isPurple: boolean): void {
     Config.map.setDebug('debug.background', isPurple ? 'magenta' : false);
     if (isPurple) document.body.style.backgroundColor = 'magenta';
     else document.body.style.backgroundColor = '';
   }
-=======
->>>>>>> b16b9054
 }
 
 export function getTileServerUrl(tileServer: 'osm' | 'linz-aerial'): string {
@@ -345,4 +320,13 @@
   }
 
   throw new Error('Unknown tile server');
+}
+
+export function getTileServerUrl(tileServer: 'osm' | 'linz-aerial'): string {
+  if (tileServer === 'osm') return 'https://tile.openstreetmap.org/{z}/{x}/{y}.png';
+  if (tileServer === 'linz-aerial') {
+    return WindowUrl.toTileUrl(MapOptionType.TileRaster, Config.map.tileMatrix, 'aerial');
+  }
+
+  throw new Error('Unknown tile server');
 }