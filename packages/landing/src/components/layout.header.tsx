import { EpsgCode, GoogleTms, Nztm2000QuadTms } from '@basemaps/geo';
import clsx from 'clsx';
import { Component, Fragment, ReactNode } from 'react';
import { Config, GaEvent, gaEvent } from '../config.js';
import { LayerInfo } from '../config.map.js';
import { MapOptionType } from '../url.js';
import { Copyable } from './copyable.js';
import { LayerSwitcherDropdown } from './layer.switcher.dropdown.js';
import { Icon, Link } from './link.js';

export interface HeaderState {
  isMenuOpen: boolean;
  layers?: Map<string, LayerInfo>;
}
export class Header extends Component<unknown, HeaderState> {
  _events: (() => boolean)[] = [];

  state: HeaderState = { isMenuOpen: false };

  componentDidMount(): void {
    this._events.push(Config.map.on('change', () => this.forceUpdate()));

    // If individual layers are on, we need the layer info to determine if they can use NZTM2000Quad WMTS
    Config.map.layers.then((layers) => this.setState({ layers }));
  }
  componentWillUnmount(): void {
    for (const e of this._events) e();
    this._events = [];
  }

  menuToggle = (): void => {
    const isMenuOpen = !this.state.isMenuOpen;
    gaEvent(GaEvent.Ui, isMenuOpen ? 'menu:open' : 'menu:close');
    this.setState({ isMenuOpen });
  };

  render(): ReactNode {
    if (Config.map.isDebug) return;
    return (
      <header className="lui-header">
        <div className="lui-header-row">
          <div className="lui-header-col">
            <div className="lui-header-logo">
              <img className="linz-logo" src="/assets/logo-linz.svg" />
            </div>
            <div className="lui-header-title">
              <h1>Basemaps</h1>
            </div>
          </div>
          <div className="lui-header-col">
            <div className="lui-header-menu-item">
              <div className="lui-header-menu-icon">
                <i className="material-icons-round md-36" onClick={this.menuToggle} style={{ cursor: 'pointer' }}>
                  {this.state.isMenuOpen ? 'close' : 'menu'}
                </i>
              </div>
            </div>
          </div>
        </div>
        <div
          className={clsx({
            'lui-menu-drawer': true,
            'lui-menu-drawer-closed': !this.state.isMenuOpen,
            'lui-menu-drawer-wide': true,
          })}
          aria-hidden={this.state.isMenuOpen}
        >
          <LayerSwitcherDropdown />
          {this.renderLinks()}

          <h6>Developer API Keys</h6>
          <p>Contact us for free API keys with better support for public web and mobile apps.</p>
<<<<<<< HEAD
          <button class="lui-button contact-us" onClick={this.contactUs}>
=======
          <button className="lui-button lui-button-tertiary contact-us" onClick={this.contactUs}>
>>>>>>> e331835a
            Contact us
          </button>

          {this.renderAbout()}
        </div>
      </header>
    );
  }

  contactUs = (): void => {
    const subject = 'Request Basemaps Developer Access';
    const body = `
Give us a few key details to sign up for Developer Access to LINZ Basemaps. We will respond with your Apps' unique API key.

Your Name:

Your Email:

Your Service/App URL:

`;
    gaEvent(GaEvent.Ui, 'contact-us:click');
    window.location.href = `mailto:basemaps@linz.govt.nz?subject=${encodeURI(subject)}&body=${encodeURI(body)}`;
  };

  renderAboutLi(text: string, href: string, icon?: ReactNode): ReactNode {
    return (
      <li>
        <Link href={href}>
          {text}
          {icon == null ? <Icon name="launch" /> : icon}
        </Link>
      </li>
    );
  }

  renderAbout(): ReactNode {
    return (
      <Fragment>
        <h6>About Basemaps</h6>
        <ul className="about-links">
          {this.renderAboutLi(
            'Get started',
            'https://www.linz.govt.nz/data/linz-data/linz-basemaps/get-started-linz-basemaps',
          )}
          {this.renderAboutLi(
            'Technical information',
            'https://www.linz.govt.nz/data/linz-data/linz-basemaps/linz-basemaps-documentation',
          )}
          {this.renderAboutLi(
            'How to use our APIs',
            'https://www.linz.govt.nz/data/linz-data/linz-basemaps/how-use-linz-basemaps-apis',
          )}
          {this.renderAboutLi('Github', 'https://github.com/linz/basemaps', this.renderGithubLogo())}
          <li>
            <Link href="https://github.com/linz/basemaps/blob/master/CHANGELOG.md">
              Version <span className="basemaps-version">{Config.Version}</span>
            </Link>
          </li>
        </ul>
      </Fragment>
    );
  }

  renderGithubLogo(): ReactNode {
    return (
      <svg style={{ width: '24px', height: '24px' }} viewBox="0 0 24 24">
        <path
          fill="currentColor"
          d="M12,2A10,10 0 0,0 2,12C2,16.42 4.87,20.17 8.84,21.5C9.34,21.58 9.5,21.27 9.5,21C9.5,20.77 9.5,20.14 9.5,19.31C6.73,19.91 6.14,17.97 6.14,17.97C5.68,16.81 5.03,16.5 5.03,16.5C4.12,15.88 5.1,15.9 5.1,15.9C6.1,15.97 6.63,16.93 6.63,16.93C7.5,18.45 8.97,18 9.54,17.76C9.63,17.11 9.89,16.67 10.17,16.42C7.95,16.17 5.62,15.31 5.62,11.5C5.62,10.39 6,9.5 6.65,8.79C6.55,8.54 6.2,7.5 6.75,6.15C6.75,6.15 7.59,5.88 9.5,7.17C10.29,6.95 11.15,6.84 12,6.84C12.85,6.84 13.71,6.95 14.5,7.17C16.41,5.88 17.25,6.15 17.25,6.15C17.8,7.5 17.45,8.54 17.35,8.79C18,9.5 18.38,10.39 18.38,11.5C18.38,15.32 16.04,16.16 13.81,16.41C14.17,16.72 14.5,17.33 14.5,18.26C14.5,19.6 14.5,20.68 14.5,21C14.5,21.27 14.66,21.59 15.17,21.5C19.14,20.16 22,16.42 22,12A10,10 0 0,0 12,2Z"
        />
      </svg>
    );
  }

  renderLinks(): ReactNode {
    return (
      <Fragment>
        <h6>90 day API keys</h6>
        <p>API keys expire after 90 days, if a longer duration is needed please request a developer API key</p>
        <Copyable header="Api Key" value={Config.ApiKey} />
        {this.renderLinksTiles()}
      </Fragment>
    );
  }

  /** Projections to show WMTS links for */
  _validProjections = new Set<EpsgCode>([EpsgCode.Google, EpsgCode.Nztm2000]);
  validProjections(): Set<EpsgCode> {
    if (this.state.layers == null) return this._validProjections;
    return this.state.layers.get(Config.map.layerId)?.projections ?? this._validProjections;
  }

  renderLinksTiles(): ReactNode {
    if (Config.map.isVector) {
      return (
        <Fragment>
          <Copyable key="StyleJSON" header="StyleJSON" value={Config.map.toTileUrl(MapOptionType.Style)} />
          <Copyable key="XYZ" header="XYZ" value={Config.map.toTileUrl(MapOptionType.TileVectorXyz)} />
        </Fragment>
      );
    }

    const projections = this.validProjections();

    const children: ReactNode[] = [];
    if (projections.has(EpsgCode.Nztm2000)) {
      const nztmTileUrl = Config.map.toTileUrl(MapOptionType.Wmts, Nztm2000QuadTms);
      children.push(<Copyable key="NZTM2000Quad" header="WMTS: NZTM2000Quad" value={nztmTileUrl} />);
    }

    if (projections.has(EpsgCode.Google)) {
      const googleTileUrl = Config.map.toTileUrl(MapOptionType.Wmts, GoogleTms);
      const googleXyzTileUrl = Config.map.toTileUrl(MapOptionType.TileRaster, GoogleTms);
      children.push(<Copyable key="WebMercatorQuad" header="WMTS: WebMercatorQuad" value={googleTileUrl} />);
      children.push(<Copyable key="XYZ" header="XYZ" value={googleXyzTileUrl} />);
    }

    return <Fragment>{children}</Fragment>;
  }
}<|MERGE_RESOLUTION|>--- conflicted
+++ resolved
@@ -70,11 +70,7 @@
 
           <h6>Developer API Keys</h6>
           <p>Contact us for free API keys with better support for public web and mobile apps.</p>
-<<<<<<< HEAD
           <button class="lui-button contact-us" onClick={this.contactUs}>
-=======
-          <button className="lui-button lui-button-tertiary contact-us" onClick={this.contactUs}>
->>>>>>> e331835a
             Contact us
           </button>
 
