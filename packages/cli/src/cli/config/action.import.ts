--- conflicted
+++ resolved
@@ -78,11 +78,7 @@
         name: cfg.ConfigBundle.id(`config-${configJson.hash}.json`),
         path: config,
         hash: configJson.hash,
-<<<<<<< HEAD
-        asset: configJson.assets,
-=======
         assets: configJson.assets,
->>>>>>> 72bdd9bb
       };
       logger.info({ config }, 'Import:ConfigBundle');
 
