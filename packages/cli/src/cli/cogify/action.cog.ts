import { Config, Env, fsa, LogConfig, LoggerFatalError, LogType } from '@basemaps/shared';
import {
  CommandLineAction,
  CommandLineFlagParameter,
  CommandLineIntegerParameter,
  CommandLineStringParameter,
} from '@rushstack/ts-command-line';
import { createReadStream, promises as fs } from 'fs';
import { FeatureCollection } from 'geojson';
import { buildCogForName } from '../../cog/cog.js';
import { CogStacJob } from '../../cog/cog.stac.job.js';
import { CogVrt } from '../../cog/cog.vrt.js';
import { Cutline } from '../../cog/cutline.js';
import { CogJob } from '../../cog/types.js';
import { Gdal } from '../../gdal/gdal.js';
import { CliId } from '../base.cli.js';
import { makeTempFolder } from '../folder.js';
import path from 'path';
<<<<<<< HEAD
import { insertConfigImagery, insertConfigTileSet } from './imagery.config.js';
=======
import { JobStatus, ProcessingJobComplete, ProcessingJobFailed } from '@basemaps/config';
import { prepareUrl } from '../util.js';
>>>>>>> 855ce1cb

export class ActionCogCreate extends CommandLineAction {
  private job?: CommandLineStringParameter;
  private name?: CommandLineStringParameter;
  private commit?: CommandLineFlagParameter;
  private cogIndex?: CommandLineIntegerParameter;

  public constructor() {
    super({
      actionName: 'cog',
      summary: 'create a COG',
      documentation: 'Create a COG for the specified cog name',
    });
  }

  getName(job: CogJob): string | null {
    const { files } = job.output;
    const batchIndex = Env.getNumber(Env.BatchIndex, -1);
    if (batchIndex > -1) {
      const { name } = files[batchIndex];
      if (name == null) {
        throw new LoggerFatalError(
          { cogIndex: batchIndex, tileMax: files.length - 1 },
          'Failed to find cog name from batch index',
        );
      }
      return name;
    }

    const cogIndex = this.cogIndex?.value;
    if (cogIndex != null) {
      const { name } = files[cogIndex];
      if (name == null) {
        throw new LoggerFatalError({ cogIndex, tileMax: files.length - 1 }, 'Failed to find cog name from index');
      }
      return name;
    }
    const name = this.name?.value;
    if (name == null || !files.find((r) => r.name === name)) {
      throw new LoggerFatalError(
        { name, names: files.map((r) => r.name).join(', ') },
        'Name does not exist inside job',
      );
    }
    return name;
  }

  async onExecute(): Promise<void> {
    const jobFn = this.job?.value;
    if (jobFn == null) throw new Error('Missing job name');

    const job = await CogStacJob.load(jobFn);
    const isCommit = this.commit?.value ?? false;

    const logger = LogConfig.get().child({
      correlationId: job.id,
      imageryName: job.name,
      tileMatrix: job.tileMatrix.identifier,
    });

    LogConfig.set(logger);
    logger.info('CogCreate:Start');

    const gdalVersion = await Gdal.version(logger);
    logger.info({ version: gdalVersion }, 'CogCreate:GdalVersion');

    const name = this.getName(job);
    if (name == null) return;

    const targetPath = job.getJobPath(`${name}.tiff`);
    fsa.configure(job.output.location);

    const outputExists = await fsa.exists(targetPath);
    logger.info({ targetPath, outputExists }, 'CogCreate:CheckExists');
    // Output file exists don't try and overwrite it
    if (outputExists) {
      logger.warn({ targetPath }, 'CogCreate:OutputExists');
      return;
    }

    const tmpFolder = await makeTempFolder(`basemaps-${job.id}-${CliId}`);

    try {
      let cutlineJson: FeatureCollection | undefined;
      if (job.output.cutline != null) {
        const cutlinePath = job.getJobPath('cutline.geojson.gz');
        logger.info({ path: cutlinePath }, 'CogCreate:UsingCutLine');
        cutlineJson = await Cutline.loadCutline(cutlinePath);
      } else {
        logger.warn('NoCutLine');
      }
      const cutline = new Cutline(job.tileMatrix, cutlineJson, job.output.cutline?.blend, job.output.oneCogCovering);

      const tmpVrtPath = await CogVrt.buildVrt(tmpFolder, job, cutline, name, logger);

      if (tmpVrtPath == null) {
        logger.warn({ name }, 'CogCreate:NoMatchingSourceImagery');
        return;
      }

      const tmpTiff = fsa.join(tmpFolder, `${name}.tiff`);

      await buildCogForName(job, name, tmpVrtPath, tmpTiff, logger, isCommit);
      logger.info({ target: targetPath }, 'CogCreate:StoreTiff');
      if (isCommit) {
        await fsa.write(targetPath, createReadStream(tmpTiff));
        await this.checkJobStatus(job, logger);
      } else {
        logger.warn('DryRun:Done');
      }
    } catch (e) {
      if (job.processingId != null) {
        // Update job status if this is the processing job.
        const jobConfig = await Config.ProcessingJob.get(job.processingId);
        if (jobConfig == null) throw new Error('Unable to find Job Processing Config:' + job.processingId);
        const jobFailed = jobConfig as ProcessingJobFailed;
        jobFailed.status = JobStatus.Fail;
        jobFailed.error = String(e);
        if (Config.ProcessingJob.isWriteable()) await Config.ProcessingJob.put(jobFailed);
        else throw new Error('Unable update the Processing Job status:' + jobFailed.id);
      }
    } finally {
      // Cleanup!
      await fs.rm(tmpFolder, { recursive: true });
    }
  }

  /** Check to see how many tiffs are remaining in the job */
  async checkJobStatus(job: CogStacJob, logger: LogType): Promise<void> {
    const basePath = job.getJobPath();
    const expectedTiffs = new Set<string>();
    const jobSize = job.output.files.length;
    for (const file of job.output.files) expectedTiffs.add(`${file.name}.tiff`);

    for await (const fileName of fsa.list(basePath)) {
      const basename = path.basename(fileName);
      // Look for tile tiffs only
      if (!basename.includes('-') || !basename.endsWith('.tiff')) continue;
      expectedTiffs.delete(basename);
    }

    if (expectedTiffs.size === 0) {
<<<<<<< HEAD
      // Insert Imagery and TileSet Config
      await insertConfigImagery(job, logger);
      await insertConfigTileSet(job, logger);
      logger.info({ tiffCount: jobSize, tiffTotal: jobSize }, 'CogCreate:JobComplete');
=======
      const url = await prepareUrl(job);
      if (job.processingId != null) {
        // Update job status if this is the processing job.
        const jobConfig = await Config.ProcessingJob.get(job.processingId);
        if (jobConfig == null) throw new Error('Unable to find Job Processing Config:' + job.processingId);
        const jobComplete = jobConfig as ProcessingJobComplete;
        jobComplete.status = JobStatus.Complete;
        jobComplete.url = url;
        if (Config.ProcessingJob.isWriteable()) await Config.ProcessingJob.put(jobConfig);
        else throw new Error('Unable update the Processing Job status:' + jobConfig.id);
      }
      logger.info({ tiffCount: jobSize, tiffTotal: jobSize, url }, 'CogCreate:JobComplete');
>>>>>>> 855ce1cb
    } else {
      logger.info({ tiffCount: jobSize, tiffRemaining: expectedTiffs.size }, 'CogCreate:JobProgress');
    }
  }

  protected onDefineParameters(): void {
    this.job = this.defineStringParameter({
      argumentName: 'JOB',
      parameterLongName: '--job',
      description: 'Job config source to access',
      required: true,
    });

    this.name = this.defineStringParameter({
      argumentName: 'NAME',
      parameterLongName: '--name',
      description: 'cog name to process',
      required: false,
    });

    this.cogIndex = this.defineIntegerParameter({
      argumentName: 'COG_INDEX',
      parameterLongName: '--cog-index',
      description: 'index of cog to process',
      required: false,
    });

    this.commit = this.defineFlagParameter({
      parameterLongName: '--commit',
      description: 'Begin the transformation',
      required: false,
    });
  }
}<|MERGE_RESOLUTION|>--- conflicted
+++ resolved
@@ -16,12 +16,9 @@
 import { CliId } from '../base.cli.js';
 import { makeTempFolder } from '../folder.js';
 import path from 'path';
-<<<<<<< HEAD
 import { insertConfigImagery, insertConfigTileSet } from './imagery.config.js';
-=======
 import { JobStatus, ProcessingJobComplete, ProcessingJobFailed } from '@basemaps/config';
 import { prepareUrl } from '../util.js';
->>>>>>> 855ce1cb
 
 export class ActionCogCreate extends CommandLineAction {
   private job?: CommandLineStringParameter;
@@ -164,15 +161,13 @@
     }
 
     if (expectedTiffs.size === 0) {
-<<<<<<< HEAD
       // Insert Imagery and TileSet Config
       await insertConfigImagery(job, logger);
       await insertConfigTileSet(job, logger);
-      logger.info({ tiffCount: jobSize, tiffTotal: jobSize }, 'CogCreate:JobComplete');
-=======
+
+      // Update job status if this is the processing job.
       const url = await prepareUrl(job);
       if (job.processingId != null) {
-        // Update job status if this is the processing job.
         const jobConfig = await Config.ProcessingJob.get(job.processingId);
         if (jobConfig == null) throw new Error('Unable to find Job Processing Config:' + job.processingId);
         const jobComplete = jobConfig as ProcessingJobComplete;
@@ -182,7 +177,6 @@
         else throw new Error('Unable update the Processing Job status:' + jobConfig.id);
       }
       logger.info({ tiffCount: jobSize, tiffTotal: jobSize, url }, 'CogCreate:JobComplete');
->>>>>>> 855ce1cb
     } else {
       logger.info({ tiffCount: jobSize, tiffRemaining: expectedTiffs.size }, 'CogCreate:JobProgress');
     }
