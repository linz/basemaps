--- conflicted
+++ resolved
@@ -2,11 +2,8 @@
 import { BaseCommandLine } from '@basemaps/shared/build/cli/base.js';
 import 'source-map-support/register.js';
 import { CommandCogCreate } from './cogify/action.cog.js';
-<<<<<<< HEAD
 import { CommandCreateOverview } from './overview/action.create.overview.js';
-=======
 import { CommandCogPullRequest } from './cogify/action.make.cog.pr.js';
->>>>>>> 37282456
 import { CommandJobCreate } from './cogify/action.job.js';
 import { CommandMakeCog } from './cogify/action.make.cog.js';
 import { CommandBundleAssets } from './config/action.bundle.assets.js';
@@ -27,11 +24,8 @@
     this.addAction(new CommandCogCreate());
     this.addAction(new CommandJobCreate());
     this.addAction(new CommandMakeCog());
-<<<<<<< HEAD
     this.addAction(new CommandCreateOverview());
-=======
     this.addAction(new CommandCogPullRequest());
->>>>>>> 37282456
 
     this.addAction(new CommandBundle());
     this.addAction(new CommandBundleAssets());
