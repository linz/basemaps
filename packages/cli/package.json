--- conflicted
+++ resolved
@@ -64,12 +64,8 @@
   },
   "devDependencies": {
     "@types/deep-diff": "^1.0.1",
-<<<<<<< HEAD
     "@types/prettier": "^3.0.0",
-    "@types/sharp": "^0.31.0"
-=======
     "@types/sharp": "^0.32.0"
->>>>>>> 5a4adcbb
   },
   "publishConfig": {
     "access": "public"
