--- conflicted
+++ resolved
@@ -34,23 +34,13 @@
     }
   ],
   "dependencies": {
-<<<<<<< HEAD
-    "@basemaps/config": "^6.0.0",
-    "@basemaps/geo": "^6.0.0",
-    "@basemaps/shared": "^6.5.0",
+    "@basemaps/config": "^6.8.0",
+    "@basemaps/geo": "^6.8.0",
+    "@basemaps/shared": "^6.8.0",
     "@cogeotiff/core": "^5.0.0",
     "@chunkd/source-aws": "^4.3.0",
     "@chunkd/source-file": "^4.3.0",
     "@chunkd/source-url": "^4.3.0",
-=======
-    "@basemaps/config": "^6.8.0",
-    "@basemaps/geo": "^6.8.0",
-    "@basemaps/shared": "^6.8.0",
-    "@cogeotiff/core": "^4.3.0",
-    "@cogeotiff/source-aws": "^4.3.0",
-    "@cogeotiff/source-file": "^4.3.0",
-    "@cogeotiff/source-url": "^4.3.0",
->>>>>>> fba22dc5
     "@linzjs/geojson": "^6.0.0",
     "@rushstack/ts-command-line": "^4.3.13",
     "ansi-colors": "^4.1.1",
