{
  "name": "@basemaps/lambda-tiler",
  "version": "6.21.0",
  "repository": {
    "type": "git",
    "url": "https://github.com/linz/basemaps.git",
    "directory": "packages/lambda-tiler"
  },
  "author": {
    "name": "Land Information New Zealand",
    "url": "https://linz.govt.nz",
    "organization": true
  },
  "type": "module",
  "engines": {
    "node": "^12.20.0 || ^14.13.1 || >=16.0.0"
  },
  "publishConfig": {
    "access": "public"
  },
  "main": "./build/index.js",
  "types": "./build/index.d.ts",
  "license": "MIT",
  "dependencies": {
    "@basemaps/config": "^6.21.0",
    "@basemaps/geo": "^6.21.0",
    "@basemaps/lambda": "^6.7.0",
<<<<<<< HEAD
    "@basemaps/shared": "^6.20.0",
    "@basemaps/tiler": "^6.20.0",
    "@basemaps/tiler-sharp": "^6.20.0",
    "@chunkd/fs": "^8.1.0",
=======
    "@basemaps/shared": "^6.21.0",
    "@basemaps/tiler": "^6.21.0",
    "@basemaps/tiler-sharp": "^6.21.0",
    "@chunkd/fs": "^8.0.3",
>>>>>>> d5753218
    "@cogeotiff/core": "^6.1.1",
    "@cotar/core": "^5.2.0",
    "@linzjs/geojson": "^6.10.0",
    "@linzjs/lambda": "^2.0.0",
    "p-limit": "^4.0.0",
    "path-to-regexp": "^6.1.0",
    "pixelmatch": "^5.1.0",
    "sharp": "^0.29.3"
  },
  "bundle": {
    "entry": "src/index.ts",
    "outdir": "dist/",
    "external": [
      "aws-sdk",
      "pino-pretty",
      "sharp"
    ]
  },
  "scripts": {
    "test": "ospec --globs 'build/**/*.test.js'",
    "bundle": "./bundle.sh"
  },
  "devDependencies": {
    "@basemaps/attribution": "^6.21.0",
    "@types/aws-lambda": "^8.10.75",
    "@types/express": "^4.17.11",
    "@types/node": "^14.11.2",
    "@types/pixelmatch": "^5.0.0",
    "@types/sharp": "^0.29.3",
    "express": "^4.17.1",
    "pretty-json-log": "^1.0.0"
  }
}<|MERGE_RESOLUTION|>--- conflicted
+++ resolved
@@ -25,17 +25,10 @@
     "@basemaps/config": "^6.21.0",
     "@basemaps/geo": "^6.21.0",
     "@basemaps/lambda": "^6.7.0",
-<<<<<<< HEAD
-    "@basemaps/shared": "^6.20.0",
-    "@basemaps/tiler": "^6.20.0",
-    "@basemaps/tiler-sharp": "^6.20.0",
-    "@chunkd/fs": "^8.1.0",
-=======
     "@basemaps/shared": "^6.21.0",
     "@basemaps/tiler": "^6.21.0",
     "@basemaps/tiler-sharp": "^6.21.0",
-    "@chunkd/fs": "^8.0.3",
->>>>>>> d5753218
+    "@chunkd/fs": "^8.1.0",
     "@cogeotiff/core": "^6.1.1",
     "@cotar/core": "^5.2.0",
     "@linzjs/geojson": "^6.10.0",
