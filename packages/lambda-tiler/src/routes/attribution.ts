--- conflicted
+++ resolved
@@ -5,23 +5,15 @@
   AttributionItem,
   AttributionStac,
   GoogleTms,
-<<<<<<< HEAD
-=======
   NamedBounds,
->>>>>>> 3cd249d1
   Projection,
   Stac,
   StacExtent,
   StacProvider,
   TileMatrixSet,
 } from '@basemaps/geo';
-<<<<<<< HEAD
 import { extractYearRangeFromName, extractYearRangeFromTitle } from '@basemaps/shared';
 import { BBox } from '@linzjs/geojson';
-=======
-import { BBox, MultiPolygon, multiPolygonToWgs84, Pair, union, Wgs84 } from '@linzjs/geojson';
-import { extractYearRangeFromName, extractYearRangeFromTitle } from '@basemaps/shared';
->>>>>>> 3cd249d1
 import { HttpHeader, LambdaHttpRequest, LambdaHttpResponse } from '@linzjs/lambda';
 import { ConfigLoader } from '../util/config.loader.js';
 
