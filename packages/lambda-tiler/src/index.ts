import { Env, LogConfig } from '@basemaps/shared';
import { LambdaHttpResponse, lf } from '@linzjs/lambda';
import { tileAttributionGet } from './routes/attribution.js';
import { fontGet, fontList } from './routes/fonts.js';
import { healthGet } from './routes/health.js';
import { imageryGet } from './routes/imagery.js';
import { pingGet } from './routes/ping.js';
import { spriteGet } from './routes/sprites.js';
import { tileJsonGet } from './routes/tile.json.js';
import { styleJsonGet } from './routes/tile.style.json.js';
import { wmtsCapabilitiesGet } from './routes/tile.wmts.js';
import { tileXyzGet } from './routes/tile.xyz.js';
import { versionGet } from './routes/version.js';
<<<<<<< HEAD
import { assetProvider } from './util/assets.provider.js';
=======
import { NotFound } from './util/response.js';
>>>>>>> e94b613c
import { CoSources } from './util/source.cache.js';
import { St } from './util/source.tracer.js';

export const handler = lf.http(LogConfig.get());

handler.router.hook('request', (req) => {
  req.set('name', 'LambdaTiler');

  // Set the asset location for asset provider
  const assetLocation = Env.get(Env.AssetLocation);
  assetProvider.set(assetLocation);

  // Reset the request tracing before every request
  St.reset();
});

let totalRequests = 0;
handler.router.hook('response', (req, res) => {
  totalRequests++;
  req.set('requestsTotal', totalRequests); // Number of requests served by this lambda

  if (St.requests.length > 0) {
    // TODO this could be relaxed to every say 5% of requests if logging gets too verbose.
    req.set('requests', St.requests.slice(0, 100)); // limit to 100 requests (some tiles need 100s of requests)
    req.set('requestCount', St.requests.length);
  }
  // Log the source cache hit/miss ratio
  req.set('sources', {
    hits: CoSources.cache.hits,
    misses: CoSources.cache.misses,
    size: CoSources.cache.currentSize,
    resets: CoSources.cache.resets,
    clears: CoSources.cache.clears,
    cacheA: CoSources.cache.cacheA.size,
    cacheB: CoSources.cache.cacheB.size,
  });

  // Force access-control-allow-origin to everything
  res.header('access-control-allow-origin', '*');
});

// CORS is handled by response hook so just return ok if the route exists
handler.router.options('*', (req) => {
  const route = handler.router.router.find('GET', req.path);
  if (route == null) return NotFound();
  return LambdaHttpResponse.ok();
});

// TODO some internal health checks hit these routes, we should change them all to point at /v1/
handler.router.get('/ping', pingGet);
handler.router.get('/health', healthGet);
handler.router.get('/version', versionGet);

handler.router.get('/v1/ping', pingGet);
handler.router.get('/v1/health', healthGet);
handler.router.get('/v1/version', versionGet);

// Image Metadata
handler.router.get('/v1/imagery/:imageryId/:fileName', imageryGet);

// Sprites
handler.router.get('/v1/sprites/:spriteName', spriteGet);

// Fonts
handler.router.get('/v1/fonts.json', fontList);
handler.router.get('/v1/fonts/:fontStack/:range.pbf', fontGet);

// StyleJSON
handler.router.get('/v1/styles/:styleName.json', styleJsonGet);
/** @deprecated 2022-07-22 all styles should be being served from /v1/styles/:styleName.json */
handler.router.get('/v1/tiles/:tileSet/:tileMatrix/style/:styleName.json', styleJsonGet);

// TileJSON
handler.router.get('/v1/tiles/:tileSet/:tileMatrix/tile.json', tileJsonGet);

// Tiles
handler.router.get('/v1/tiles/:tileSet/:tileMatrix/:z/:x/:y.:tileType', tileXyzGet);

// Attribution
handler.router.get('/v1/tiles/:tileSet/:tileMatrix/attribution.json', tileAttributionGet);
handler.router.get('/v1/attribution/:tileSet/:tileMatrix/summary.json', tileAttributionGet);

// WMTS Capabilities
handler.router.get('/v1/tiles/:tileSet/:tileMatrix/WMTSCapabilities.xml', wmtsCapabilitiesGet);
handler.router.get('/v1/tiles/:tileSet/WMTSCapabilities.xml', wmtsCapabilitiesGet);
handler.router.get('/v1/tiles/WMTSCapabilities.xml', wmtsCapabilitiesGet);<|MERGE_RESOLUTION|>--- conflicted
+++ resolved
@@ -11,11 +11,8 @@
 import { wmtsCapabilitiesGet } from './routes/tile.wmts.js';
 import { tileXyzGet } from './routes/tile.xyz.js';
 import { versionGet } from './routes/version.js';
-<<<<<<< HEAD
 import { assetProvider } from './util/assets.provider.js';
-=======
 import { NotFound } from './util/response.js';
->>>>>>> e94b613c
 import { CoSources } from './util/source.cache.js';
 import { St } from './util/source.tracer.js';
 
