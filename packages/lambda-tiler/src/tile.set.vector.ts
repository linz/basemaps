import { ConfigTileSetVector, TileSetNameComponents, TileSetNameParser, TileSetType } from '@basemaps/config';
import { TileMatrixSet } from '@basemaps/geo';
import { fsa, TileDataXyz, VectorFormat } from '@basemaps/shared';
import { Cotar } from '@cotar/core';
import { HttpHeader, LambdaHttpRequest, LambdaHttpResponse } from '@linzjs/lambda';
import { NotFound } from './routes/response.js';
<<<<<<< HEAD
import { TileSets } from './tile.set.cache.js';
=======
import { St } from './source.tracer.js';
import { TileSetHandler } from './tile.set.js';
>>>>>>> a2ca049b

class CotarCache {
  cache = new Map<string, Promise<Cotar | null>>();

  get(uri: string): Promise<Cotar | null> {
    let cotar = this.cache.get(uri);
    if (cotar == null) {
      const source = fsa.source(uri);
      St.trace(source);
      cotar = Cotar.fromTar(source);
      this.cache.set(uri, cotar);
    }
    return cotar;
  }
}

export const Layers = new CotarCache();

export class TileSetVector {
  type: TileSetType.Vector = TileSetType.Vector;
  components: TileSetNameComponents;
  tileMatrix: TileMatrixSet;
  tileSet: ConfigTileSetVector;
  constructor(name: string, tileMatrix: TileMatrixSet) {
    this.components = TileSetNameParser.parse(name);
    this.tileMatrix = tileMatrix;
  }

  get id(): string {
    return TileSets.id(this.fullName, this.tileMatrix);
  }

  get fullName(): string {
    return TileSetNameParser.componentsToName(this.components);
  }

  async tile(req: LambdaHttpRequest, xyz: TileDataXyz): Promise<LambdaHttpResponse> {
    if (xyz.ext !== VectorFormat.MapboxVectorTiles) return NotFound;
    if (this.tileSet.layers.length > 1) return new LambdaHttpResponse(500, 'Too many layers in tileset');
    const [layer] = this.tileSet.layers;
    if (layer[3857] == null) return new LambdaHttpResponse(500, 'Layer url not found from tileset Config');

    req.timer.start('cotar:load');
    const cotar = await Layers.get(layer[3857]);
    if (cotar == null) return new LambdaHttpResponse(500, 'Failed to load VectorTiles');
    req.timer.end('cotar:load');

    // Flip Y coordinate because MBTiles files are TMS.
    const y = (1 << xyz.z) - 1 - xyz.y;

    req.timer.start('cotar:tile');
    const tile = await cotar.get(`tiles/${xyz.z}/${xyz.x}/${y}.pbf.gz`, req.log);
    if (tile == null) return NotFound;
    req.timer.end('cotar:tile');

    const response = new LambdaHttpResponse(200, 'Ok');
    response.buffer(Buffer.from(tile), 'application/x-protobuf');
    response.header(HttpHeader.ContentEncoding, 'gzip');
    return response;
  }
}<|MERGE_RESOLUTION|>--- conflicted
+++ resolved
@@ -4,12 +4,8 @@
 import { Cotar } from '@cotar/core';
 import { HttpHeader, LambdaHttpRequest, LambdaHttpResponse } from '@linzjs/lambda';
 import { NotFound } from './routes/response.js';
-<<<<<<< HEAD
 import { TileSets } from './tile.set.cache.js';
-=======
 import { St } from './source.tracer.js';
-import { TileSetHandler } from './tile.set.js';
->>>>>>> a2ca049b
 
 class CotarCache {
   cache = new Map<string, Promise<Cotar | null>>();
