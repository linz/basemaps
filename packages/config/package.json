{
  "name": "@basemaps/config",
  "version": "6.31.0",
  "repository": {
    "type": "git",
    "url": "https://github.com/linz/basemaps.git",
    "directory": "packages/config"
  },
  "author": {
    "name": "Land Information New Zealand",
    "url": "https://linz.govt.nz",
    "organization": true
  },
  "type": "module",
  "engines": {
    "node": "^12.20.0 || ^14.13.1 || >=16.0.0"
  },
  "license": "MIT",
  "main": "./build/index.js",
  "types": "./build/index.d.ts",
  "scripts": {
    "test": "ospec --globs 'build/**/*.test.js'"
  },
  "publishConfig": {
    "access": "public"
  },
  "files": [
    "build/"
  ],
  "dependencies": {
<<<<<<< HEAD
    "@basemaps/geo": "^6.28.1",
    "@chunkd/fs": "^8.4.0",
    "@cotar/core": "^5.4.0",
=======
    "@basemaps/geo": "^6.31.0",
>>>>>>> 2ab942c2
    "base-x": "^4.0.0",
    "zod": "^3.17.3"
  }
}<|MERGE_RESOLUTION|>--- conflicted
+++ resolved
@@ -28,13 +28,9 @@
     "build/"
   ],
   "dependencies": {
-<<<<<<< HEAD
-    "@basemaps/geo": "^6.28.1",
+    "@basemaps/geo": "^6.31.0",
     "@chunkd/fs": "^8.4.0",
     "@cotar/core": "^5.4.0",
-=======
-    "@basemaps/geo": "^6.31.0",
->>>>>>> 2ab942c2
     "base-x": "^4.0.0",
     "zod": "^3.17.3"
   }
